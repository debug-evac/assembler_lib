--- conflicted
+++ resolved
@@ -31,11 +31,8 @@
   - `fakultaet_64bit.asm` which uses 64 bits to store the solution
   - `assembler_crasher_2000.asm` which is a very long assembly file **(Do NOT use debug log level)**
   - `hardware_test.asm` which is a program to test the hardware (end of execution, register x6 == 0xDEADBEEF)
-<<<<<<< HEAD
 - Better error reporting, altough still basic
-=======
 - Taskfile.yaml for release automation (dev-ops)
->>>>>>> 465f826a
 
 ### Changed
 
