--- conflicted
+++ resolved
@@ -11,14 +11,11 @@
 
 ### Added
 
-<<<<<<< HEAD
 - New documentation
   - This can be found in the directory 'man' of the git repo
-=======
 - Last instructions of RV32I for debugging & RARS compatibility
   - `ecall` - System call (should not be used, we don't have an OS)
   - `ebreak` - Breaking point for debugging purposes (should be used in debugger only)
->>>>>>> 7dd2aa70
 - Automatic stack pointer initialization!
   - Stack pointer is automatically initialized to 4096 bytes
   - Use `--no-sp-init` to avoid initializing stack pointer
