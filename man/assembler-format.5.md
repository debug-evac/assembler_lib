% ASSEMBLER-FORMAT(5) Version 1.2.0 | File Formats Manual
---
date: February 2024
---

# NAME

**assembler-format** --- format of input assembly files

# SYNOPSIS

    ; is a single line comment, you can write everything here
    .data
    ; You can use labels here as well as in memory locations
    LABEL:
        .byte   1, 2, 3, LABEL      ; 8 bit numbers
        .half   1, 2, 3, LABEL      ; 16 bit numbers
        .word   1, 2, 3, LABEL      ; 32 bit numbers
        .dword  1, 2, 3, LABEL      ; 64 bit numbers
        .eqv    CONST, 20           ; CONST is set to 20

    .text
    ; You can also use labels here in the .text section
    ; Write instructions and macros here
    START:
        nop
        addi    zero, zero, 0
        addi    t1, zero, 2
        mul     t0, sp, t1
    LOD:
        j       LOD                 ; You can use labels in macros

# DESCRIPTION

The [assembler(1)] command converts assembly files to output in binary or mif
format. The syntax is based on MIPS assembly syntax and is modified to lessen
programmer burden and increase compatibility to already established tools and
conventions.

# SYNTAX

In general, every line contains nothing (blanks), a section, a label or a label
and operation. Comments can be added to the end of any line or inserted into a
line that otherwise would contain nothing (blanks). The assembler is leniant
with the placement of these components to eachother. A operation is an
instruction, macro or directive.

A single line:

    LABEL: <OPERATION> ; COMMENT

Multiple lines that fall into a single line:

    LABEL:
                    ; COMMENT
    ; COMMENT

                            <OPERATION>
         ; COMMENT

Similiar to above, but in a different format:

    LABEL: ; COMMENT
        <OPERATION>                     ; COMMENT
        ; COMMENT

All three examples are equal, if the operations are equal.

See [OPERATIONS][] and [LABEL DEFINITIONS][] for details.

# TEXT AND DATA SECTIONS

Sections are ordered and used to outline section of particular kind.
Sections of any kind can only be defined once. Currently only data and text
sections are supported with no plans for supporting other sections.

The use of sections are optional and a assembly file containing no explicit
sections, implicitly defines a text section spanning the whole file.

Assembly files must contain a text section and optionally can contain a
non-empty data section.

Data sections must come before text sections.

Valid assembly file that includes a data and text section:

    .data                           ; Outlines a data section spanning to the
        <DIRECTIVE>                 ; next text section
        <DIRECTIVE>

    .text                           ; Outlines a text section spanning to the
        <instruction>               ; end of the file
        <instruction>

Valid assembly file that only includes a text section:

    .text
        <instruction>
        <instruction>

Valid assembly file that implicitly defines a text section:

    START:
        <instruction>
        <instruction>

Invalid assembly file since the data section is empty (this may be changed
in the future):

    .data
    .text
        <instruction>

Invalid assembly file since it only contains a data section:

    .data
        <DIRECTIVE>
        <DIRECTIVE>

See [DIRECTIVES][], [MACROS][] and [INSTRUCTIONS][] for details.

# LABEL DEFINITIONS

Label definitions are label references that are suffixed with a colon. Labels
must be at least one character long and can only contain alphanumeric
characters. The first character must be alphabetic.

Correct label definitions include the following:

    Label0:
    A:
    LabelVeryNice:
    Example215:

Incorrect labels definitions include:

    :
    __TEST:
    0Lol:
    Lol

Do note that currently there is no validation of label types and if the label
value fits into the instruction. Errors for the former and warnings of the
latter are planned.

# OPERATIONS

Operations is a definition used to describe instructions, macros and
directives. The arguments can be immediates, registers and/or labels. The
arguments are separated by commas (`,`) or commas with a space (`, `). The
operation name and arguments are separated by one or more spaces.

See [INSTRUCTIONS][], [DIRECTIVES][] and [MACROS][] for details.

# REGISTERS

Some instructions and macros require registers to perform actions. There are 31
registers that can be used. Registers can be referenced by either the register
number prefixed with an **x**, meaning **x0** to **x31**, or their ABI name.

**x0**, **zero**

:   Immutable register that is always zero.

**x1**, **ra**

:   Return address, callee-saved.

**x2**, **sp**

:   Stack pointer, callee-saved.

**x3**, **gp**

:   General purpose register, caller-saved. Global pointer according to RISC-V
    spec, but not used as such here.

**x4**, **tp**

:   General purpose register, caller-saved. Thread pointer according to RISC-V
    spec, but not used as such here.

**x**[**5**|**6**|**7**], **t**[**0**|**1**|**2**]

:   Temporary register, caller-saved.

**x8**, **s0**, **fp**

:   Saved register or frame pointer, callee-saved.

**x9**, **s1**

:   Saved register, callee-saved.

**x**[**10**|**11**], **a**[**0**|**1**]

:   Register for return values and function arguments, caller-saved.

**x**[**12**|**13**|**14**|**15**|**16**|**17**], **a**[**2**|**3**|**4**|**5**|**6**|**7**]

:   Register for function arguments, caller-saved.

**x**[**18**|**19**|**20**|**21**|**22**|**23**|**24**|**25**|**26**|**27**], **s**[**2**|**3**|**4**|**5**|**6**|**7**|**8**|**9**|**10**|**11**]

:   Saved register, callee-saved.

**x**[**28**|**29**|**30**|**31**], **t**[**3**|**4**|**5**|**6**]

:   Temporary register, caller-saved.

# IMMEDIATES

Some instructions, macros and directives require immediates to perform actions.
Immediates are either in decimal, binary or hexadecimal format. By default the
decimal format is assumed. To interpret immediates as binary or hexadecimal, the
prefix **0b** and **0x** must be used respectively. Optionally binary or hexadecimal
can be interpreted as signed numbers by suffixing the immediate with **s** or **S**.

The following immediates are valid:

    0b10          ; 2
    0b10s         ; -2
    0x14          ; 20
    0x14s         ; 20
    205
    -12

The following immediates are invalid:

    0.1           ; floating point not supported (yet)
    b100
    x1516
    02x3
    50-20         ; expressions are not supported

# DIRECTIVES

Directives are used in data sections and always prefixed with a dot (**.**). Some
common directives are supported and mainly the ones that can be used to store
<<<<<<< HEAD
data in the data section. The arguments can be either immediates or labels. The
arguments are separated by commas (**,**) or commas with a space (**, **). The
directive instruction and arguments are separated by one or more spaces.
=======
data in the data section.
>>>>>>> 97ae2cd7

For some directives the argument is a string, which is delimited by quotation
marks. Otherwise general rules apply here as well.

The order of the directives in the assembly file dictate the order of the data
in memory. Data starts at address 0 and grows upwards. The first directive is
written to address 0.

Currently the following directives are supported:

<<<<<<< HEAD
**.byte** *register*|*label*,[*register*|*label*]...

:   The registers and labels are stored as 8 bit values in memory.

**.half** *register*|*label*,[*register*|*label*]...

:   The registers and labels are stored as 16 bit values in memory.

**.word** *register*|*label*,[*register*|*label*]...

:   The registers and labels are stored as 32 bit values in memory.

**.dword** *register*|*label*,[*register*|*label*]...

:   The registers and labels are stored as 64 bit values in memory.

**.space** *decimal*

:   Reserve space for data. The *decimal* denotes the space reserved in bytes.
    It must be a decimal and cannot be negative.

**.ascii "***string***"**

:   The *string* is stored as consecutive 8 bit values. The *string* should only
    contain ASCII characters. All characters are translated to their ASCII code.
    The *string* is not null terminated.

**.asciz "***string***"**

:   Same as **.ascii** but the *string* is null terminated.

**.string "***string***"**

:   Alias for **.asciz**.

**.eqv** *label*, *immediate*

:   The value of the *label* is *immediate*. A *label* emitted this way is a
=======
  * `.byte` <register>|<label-ref>,[<register>|<label-ref>]...:
    The registers and labels are stored as 8 bit values in memory.

  * `.half` <register>|<label-ref>,[<register>|<label-ref>]...:
    The registers and labels are stored as 16 bit values in memory.

  * `.word` <register>|<label-ref>,[<register>|<label-ref>]...:
    The registers and labels are stored as 32 bit values in memory.

  * `.dword` <register>|<label-ref>,[<register>|<label-ref>]...:
    The registers and labels are stored as 64 bit values in memory.

  * `.space` <decimal>:
    Reserve space for data. The <decimal> denotes the space reserved in bytes.
    It must be a decimal and cannot be negative.

  * `.ascii` `"`<string>`"`:
    The <string> is stored as consecutive 8 bit values. The <string> should only
    contain ASCII characters. All characters are translated to their ASCII code.
    The <string> is not null terminated.

  * `.asciz` `"`<string>`"`:
    Same as `.ascii` but the <string> is null terminated.

  * `.string` `"`<string>`"`:
    Alias for `.asciz`.

  * `.eqv` <label-ref>, <immediate>:
    The value of the <label-ref> is <immediate>. A <label-ref> emitted this way is a
>>>>>>> 97ae2cd7
    constant that is not written in memory and can be used like a immediate.

These are valid directives:

    .byte   1, 3,2,LABEL
    .half 20, 15, LABEL
    .space 10
    .eqv                          LABEL,30

These are invalid directives:

    .non                  ; unknown directive
    .byte                 ; no arguments
    .half 30 15
    .space 0b10           ; argument can only be decimal
    .asciz "STRING        ; missing closing quotation mark

# MACROS

Macros are pseudo-instructions that are not and cannot be translated to machine
code as is. The syntax is similiar to [INSTRUCTIONS][]. Some of the common
macros are supported.

Macros are expanded and mapped to instructions that are machine translatable.
Macros cannot be defined by programmers.

The first register for macros that have them is always the register that is
written to.

Currently the following macros are supported:

<<<<<<< HEAD
**srr** *register*, *register*, *immediate*

:   Shift right rotate. This is implemented as a subroutine thus saving registers
    is required. Saving registers is not done automatically!

**slr** *register*, *register*, *immediate*

:   Shift left rotate. This is implemented as a subroutine thus saving registers
    is required. Saving registers is not done automatically!

**li** *register*, *immediate*|*label*

:   Load immediate. *register* is set to the *immediate* or *label*.

**la** *register*, *immediate*|*label*

:   Load address. *register* is set to either the *immediate* or the address of
    the *label*.

**call** *immediate*|*label*

:   Jump to a far-away label and handle it as a subroutine. The return address
    is written to register **ra**. Returning is possible by using the macro **ret**
    or by the equivalent **jal** instruction.

**tail** *immediate*|*label*

:   Jump to a far-away label. The return address is voided. Returning is not
    possible.

**push** *register*, [*register*]...

:   Save the content of these registers onto the stack. Requires initialization
    of the stack pointer register **sp**. Multiple registers can be specified to
=======
  * `srr` <register>, <register>, <immediate>:
    Shift right rotate. This is implemented as a subroutine thus saving registers
    is required. Saving registers is not done automatically!

  * `slr` <register>, <register>, <immediate>:
    Shift left rotate. This is implemented as a subroutine thus saving registers
    is required. Saving registers is not done automatically!

  * `li` <register>, <immediate>|<label-ref>:
    Load immediate. <register> is set to the <immediate> or <label-ref>.

  * `la` <register>, <immediate>|<label-ref>:
    Load address. <register> is set to either the <immediate> or the address of
    the <label-ref>.

  * `call` <immediate>|<label-ref>:
    Jump to a far-away label and handle it as a subroutine. The return address
    is written to register `ra`. Returning is possible by using the macro `ret`
    or by the equivalent `jal` instruction.

  * `tail` <immediate>|<label-ref>:
    Jump to a far-away label. The return address is voided. Returning is not
    possible.

  * `push` <register>, [<register>]...:
    Save the content of these registers onto the stack. Requires initialization
    of the stack pointer register `sp`. Multiple registers can be specified to
>>>>>>> 97ae2cd7
    reduce the subtraction overhead. The registers are saved in the given order.
    The first register is saved at the bottom, the last register at the top of
    stack.

<<<<<<< HEAD
**pop** *register*, [*register*]...

:   Load the content of the stack into the registers. Requires initialization
    of the stack pointer register **sp**. Multiple registers can be specified to
=======
  * `pop` <register>, [<register>]...:
    Load the content of the stack into the registers. Requires initialization
    of the stack pointer register `sp`. Multiple registers can be specified to
>>>>>>> 97ae2cd7
    reduce the addition overhead. The content is loaded into the registers in
    the given order. The first register receives the content of the top of
    stack, the last register of the bottom.

<<<<<<< HEAD
**rep** *decimal*, *instruction*|*macro*

:   Repeat the *instruction* or *macro* *decimal* times. The decimal must be
    positive and greater than 0. Repeats cannot be nested, meaning a repeat
    cannot contain a repeat.

**mv** *register*, *register*

:   Copies the content of the latter register into the former register. This is
    mapped to either the instruction **addi** or **add**.

**nop**

:   No operation. It does not do anything. This is mapped to either the
    instruction **addi zero, zero, 0** or **add zero, zero, zero**.

**ret**

:   Used to return from a subroutine. This is mapped to the instruction
    **jalr zero, ra, 0**.

**j** *immediate*|*label*

:   Jump to the *label* or *immediate*. This is mapped to the instruction
    **jal zero,** *offset*.

**jal** *immediate*|*label*

:   Jump and link to the *label* or *immediate*. This is mapped to the
    instruction **jal ra,** *offset*.

**jr** *register*

:   Jump to the address in the *register*. This is mapped to the instruction
    **jalr zero,** *register***, 0**.

**jalr** *register*

:   Jump and link to the address in the *register*. This is mapped to the
    instruction **jalr ra,** *register***, 0**.

See [RISC-V Shortened Spec][] for details.

# INSTRUCTIONS

An instruction is machine code in human-readable form. The syntax is similiar to
[MACROS][]. All instructions of the RV32I and RV32M extensions are supported.

The first register for instructions that have them is always the register that
is written to. A limitation to that rule are branch instructions.

These instructions are used to perform arithmetical, logical and shift
operations with registers:

**add** *register*, *register*, *register*

:   Addition of the two latter *register*s.

**sub** *register*, *register*, *register*

:   Subtraction. The minuend is the content of the second *register*, the
    subtrahend is the content of the last *register*.

**xor** *register*, *register*, *register*

:   Logical bitwise exclusive or of the second and third *register*.

**or** *register*, *register*, *register*

:   Logical bitwise or of the second and third *register*.

**and** *register*, *register*, *register*

:   Logical bitwise or of the second and third *register*.

**sll** *register*, *register*, *register*

:   Logical left shift of the second *register* by the third *register*.

**srl** *register*, *register*, *register*

:   Logical right shift of the second *register* by the third *register*.

**sra** *register*, *register*, *register*

:   Arithmetical right shift of the second *register* by the third *register*.

**slt** *register*, *register*, *register*

:   The first *register* is set to one (1), if the second *register* is less
    than the last *register*.

**sltu** *register*, *register*, *register*

:   The first *register* is set to one (1), if the second *register* is less
    than the last *register*. The content of the *register*s compared are
    interpreted as unsigned numbers.

**xnor** *register*, *register*, *register*

:   Logical bitwise negated exclusive or of the second and third *register*.
    Note that this is not defined in the RISC-V standard.

**equal** *register*, *register*, *register*

:   Compares the second and third *register*s and sets the first *register* to
    one (1), if they are equal. Note that this is not defined in the RISC-V
    standard.

**mul** *register*, *register*, *register*

:   Multiplication of the second and third *register*. The first *register* is
    set to the lower 32 bits of the result.

**mulh** *register*, *register*, *register*

:   High Multiplication of the second and third *register*. The first *register*
    is set to the higher 32 bits of the result. The content of both *register*s
    is interpreted as signed numbers.

**mulhu** *register*, *register*, *register*

:   High Multiplication of the second and third *register*. The first *register*
    is set to the higher 32 bits of the result. The content of both *register*s
    is interpreted as unsigned numbers.

**mulhsu** *register*, *register*, *register*

:   High Multiplication of the second and third *register*. The first *register*
    is set to the higher 32 bits of the result. The content of the second
    *register* is interpreted as a signed number, the content of the third
    *register* is interpreted as a unsigned number.

**div** *register*, *register*, *register*

:   Division of the second and third *register*s. The second *register* is the
    dividend and the third *register* is the divisor. The content of both
    *register*s are interpreted as signed numbers.

**divu** *register*, *register*, *register*

:   Division of the second and third *register*s. The second *register* is the
    dividend and the third *register* is the divisor. The content of both
    *register*s are interpreted as unsigned numbers.

**rem** *register*, *register*, *register*

:   Modulo operation of the second and third *register*s. The second *register*
    is the dividend and the third *register* is the divisor. The content of both
    *register*s are interpreted as signed numbers.

**remu** *register*, *register*, *register*

:   Modulo operation of the second and third *register*s. The second *register*
    is the dividend and the third *register* is the divisor. The content of both
    *register*s are interpreted as unsigned numbers.

These instructions are used to perform arithmetical, logical and shift
operations with immediates:

Shift operations can only take 4 bit immediates.

Note that some instructions cannot use labels. This is WIP.

**addi** *register*, *register*, *immediate*|*label*

:   Addition of the second *register* and the *immediate* or *label*.

**xori** *register*, *register*, *immediate*

:   Logical bitwise exclusive or of the second *register* and the *immediate*.

**ori** *register*, *register*, *immediate*

:   Logical bitwise or of the second *register* and the *immediate*.

**andi** *register*, *register*, *immediate*

:   Logical bitwise or of the second *register* and the *immediate*.

**slli** *register*, *register*, *immediate*|*label*

:   Logical left shift of the second *register* by the *immediate* or *label*.

**srli** *register*, *register*, *immediate*|*label*

:   Logical right shift of the second *register* by the *immediate* or *label*.

**srai** *register*, *register*, *immediate*|*label*

:   Arithmetical right shift of the second *register* by the *immediate* or
    *label*.

**slti** *register*, *register*, *immediate*

:   The first *register* is set to one (1), if the second *register* is less
    than the *immediate*.

**sltiu** *register*, *register*, *immediate*

:   The first *register* is set to one (1), if the second *register* is less
    than the *immediate*. The content of the *register*s compared are
    interpreted as unsigned numbers.

These instructions are used to manipulate memory content:

The target byte and half are always the LSBs of the target register.

**lb** *register*, *register*, *immediate*|*label*

:   Loads a byte from memory at the address which is the sum of the second
    *register* and the *immediate* or *label*.

**lh** *register*, *register*, *immediate*|*label*

:   Loads a half (16 bits) from memory at the address which is the sum of the
    second *register* and the *immediate* or *label*.

**lw** *register*, *register*, *immediate*|*label*

:   Loads a word (32 bits) from memory at the address which is the sum of the
    second *register* and the *immediate* or *label*.

**lbu** *register*, *register*, *immediate*|*label*

:   Loads a byte from memory at the address which is the sum of the second
    *register* and the *immediate* or *label*. The byte is zero extended to 32
    bits.

**lhu** *register*, *register*, *immediate*|*label*

:   Loads a half from memory at the address which is the sum of the second
    *register* and the *immediate* or *label*. The half is zero extended to 32
    bits.

**sb** *register*, *register*, *immediate*|*label*

:   Stores a byte into memory at the address which is the sum of the second
    *register* and the *immediate* or *label*.

**sh** *register*, *register*, *immediate*|*label*

:   Stores a half into memory at the address which is the sum of the second
    *register* and the *immediate* or *label*.

**sw** *register*, *register*, *immediate*|*label*

:   Stores a word into memory at the address which is the sum of the second
    *register* and the *immediate* or *label*.

These instructions are used to control the logic flow of the program:

PC-Relative addressing is used for all instructions but **jalr**. For **jalr**
absolute addressing is used.

**beq** *register*, *register*, *immediate*|*label*

:   Branch if the *register*s are equal.

**bne** *register*, *register*, *immediate*|*label*

:   Branch if the *register*s are not equal.

**blt** *register*, *register*, *immediate*|*label*

:   Branch if the content of the first *register* is less than the content of
    the last *register*. The content of the *register*s are interpreted as
    signed numbers.

**bltu** *register*, *register*, *immediate*|*label*

:   Branch if the content of the first *register* is less than the content of
    the last *register*. The content of the *register*s are interpreted as
    unsigned numbers.

**bge** *register*, *register*, *immediate*|*label*

:   Branch if the content of the first *register* is greater than or equal to
    the content of the last *register*. The content of the *register*s are
    interpreted as signed numbers.

**bgeu** *register*, *register*, *immediate*|*label*

:   Branch if the content of the first *register* is greater than or equal to
    the content of the last *register*. The content of the *register*s are
    interpreted as unsigned numbers.

**jal** *register*, *immediate*|*label*

:   Jump and link to the address which is the sum of the program counter and the
    *immediate* or *label*. The return address is written to the *register*.

**jalr** *register*, *register*, *immediate*|*label*

:   Jump and link to the address which is the sum of the second *register* and
    the *immediate* or *label*. The return address is written to the *register*.

These instructions cannot be categorized:

**lui** *register*, *immediate*|*label*

:   Load upper immediate. The upper 20 bits of the *register* is set to the
    *immediate* or *label*. The lower 12 bits are zero.

**auipc** *register*, *immediate*|*label*

:   Add upper immediate to program counter. The upper 20 bits of the *immediate*
    or *label* is added to the program counter and the result is written to the
    *register*.

See [RISC-V Shortened Spec][] for details.

# SEE ALSO

[assembler(1)], [RISC-V Shortened Spec][]

[assembler(1)]: /assembler.1.pdf
[RISC-V Shortened Spec]: https://www.cs.sfu.ca/ashriram/Courses/CS295/assets/notebooks/RISCV/RISCV_CARD.pdf
=======
  * `rep` <decimal>, <instruction>|<macro>:
    Repeat the <instruction> or <macro> <decimal> times. The decimal must be
    positive and greater than 0. Repeats cannot be nested, meaning a repeat
    cannot contain a repeat.

  * `mv` <register>, <register>:
    Copies the content of the latter register into the former register. This is
    mapped to either the instruction `addi` or `add`.

  * `nop`:
    No operation. It does not do anything. This is mapped to either the
    instruction `addi zero, zero, 0` or `add zero, zero, zero`.

  * `ret`:
    Used to return from a subroutine. This is mapped to the instruction
    `jalr zero, ra, 0`.

  * `j` <immediate>|<label-ref>:
    Jump to the <label-ref> or <immediate>. This is mapped to the instruction
    `jal zero,` <offset>.

  * `jal` <immediate>|<label-ref>:
    Jump and link to the <label-ref> or <immediate>. This is mapped to the
    instruction `jal ra,` <offset>.

  * `jr` <register>:
    Jump to the address in the <register>. This is mapped to the instruction
    `jalr zero,` <register>`, 0`.

  * `jalr` <register>:
    Jump and link to the address in the <register>. This is mapped to the
    instruction `jalr ra,` <register>`, 0`.

See
[RISC-V Specification](https://www.cs.sfu.ca/~ashriram/Courses/CS295/assets/notebooks/RISCV/RISCV_CARD.pdf)
(<https://www.cs.sfu.ca/~ashriram/Courses/CS295/assets/notebooks/RISCV/RISCV_CARD.pdf>)
for details.

## INSTRUCTIONS

An instruction is machine code in human-readable form. The syntax is similiar to
[MACROS][]. All instructions of the RV32I and RV32M extensions are supported.

The first register for instructions that have them is always the register that
is written to. A limitation to that rule are branch instructions.

These instructions are used to perform arithmetical, logical and shift
operations with registers:

  * `add` <register>, <register>, <register>:
    Addition of the two latter <register>s.

  * `sub` <register>, <register>, <register>:
    Subtraction. The minuend is the content of the second <register>, the
    subtrahend is the content of the last <register>.

  * `xor` <register>, <register>, <register>:
    Logical bitwise exclusive or of the second and third <register>.

  * `or` <register>, <register>, <register>:
    Logical bitwise or of the second and third <register>.

  * `and` <register>, <register>, <register>:
    Logical bitwise or of the second and third <register>.

  * `sll` <register>, <register>, <register>:
    Logical left shift of the second <register> by the third <register>.

  * `srl` <register>, <register>, <register>:
    Logical right shift of the second <register> by the third <register>.

  * `sra` <register>, <register>, <register>:
    Arithmetical right shift of the second <register> by the third <register>.

  * `slt` <register>, <register>, <register>:
    The first <register> is set to one (1), if the second <register> is less
    than the last <register>.

  * `sltu` <register>, <register>, <register>:
    The first <register> is set to one (1), if the second <register> is less
    than the last <register>. The content of the <register>s compared are
    interpreted as unsigned numbers.

  * `xnor` <register>, <register>, <register>:
    Logical bitwise negated exclusive or of the second and third <register>.
    Note that this is not defined in the RISC-V standard.

  * `equal` <register>, <register>, <register>:
    Compares the second and third <register>s and sets the first <register> to
    one (1), if they are equal. Note that this is not defined in the RISC-V
    standard.

  * `mul` <register>, <register>, <register>:
    Multiplication of the second and third <register>. The first <register> is
    set to the lower 32 bits of the result.

  * `mulh` <register>, <register>, <register>:
    High Multiplication of the second and third <register>. The first <register>
    is set to the higher 32 bits of the result. The content of both <register>s
    is interpreted as signed numbers.

  * `mulhu` <register>, <register>, <register>:
    High Multiplication of the second and third <register>. The first <register>
    is set to the higher 32 bits of the result. The content of both <register>s
    is interpreted as unsigned numbers.

  * `mulhsu` <register>, <register>, <register>:
    High Multiplication of the second and third <register>. The first <register>
    is set to the higher 32 bits of the result. The content of the second
    <register> is interpreted as a signed number, the content of the third
    <register> is interpreted as a unsigned number.

  * `div` <register>, <register>, <register>:
    Division of the second and third <register>s. The second <register> is the
    dividend and the third <register> is the divisor. The content of both
    <register>s are interpreted as signed numbers.

  * `divu` <register>, <register>, <register>:
    Division of the second and third <register>s. The second <register> is the
    dividend and the third <register> is the divisor. The content of both
    <register>s are interpreted as unsigned numbers.

  * `rem` <register>, <register>, <register>:
    Modulo operation of the second and third <register>s. The second <register>
    is the dividend and the third <register> is the divisor. The content of both
    <register>s are interpreted as signed numbers.

  * `remu` <register>, <register>, <register>:
    Modulo operation of the second and third <register>s. The second <register>
    is the dividend and the third <register> is the divisor. The content of both
    <register>s are interpreted as unsigned numbers.

These instructions are used to perform arithmetical, logical and shift
operations with immediates:

Shift operations can only take 4 bit immediates.

Note that some instructions cannot use labels. This is WIP.

  * `addi` <register>, <register>, <immediate>|<label-ref>:
    Addition of the second <register> and the <immediate> or <label-ref>.

  * `xori` <register>, <register>, <immediate>:
    Logical bitwise exclusive or of the second <register> and the <immediate>.

  * `ori` <register>, <register>, <immediate>:
    Logical bitwise or of the second <register> and the <immediate>.

  * `andi` <register>, <register>, <immediate>:
    Logical bitwise or of the second <register> and the <immediate>.

  * `slli` <register>, <register>, <immediate>|<label-ref>:
    Logical left shift of the second <register> by the <immediate> or <label-ref>.

  * `srli` <register>, <register>, <immediate>|<label-ref>:
    Logical right shift of the second <register> by the <immediate> or <label-ref>.

  * `srai` <register>, <register>, <immediate>|<label-ref>:
    Arithmetical right shift of the second <register> by the <immediate> or
    <label-ref>.

  * `slti` <register>, <register>, <immediate>:
    The first <register> is set to one (1), if the second <register> is less
    than the <immediate>.

  * `sltiu` <register>, <register>, <immediate>:
    The first <register> is set to one (1), if the second <register> is less
    than the <immediate>. The content of the <register>s compared are
    interpreted as unsigned numbers.

These instructions are used to manipulate memory content:

The target byte and half are always the LSBs of the target register.

  * `lb` <register>, <register>, <immediate>|<label-ref>:
    Loads a byte from memory at the address which is the sum of the second
    <register> and the <immediate> or <label-ref>.

  * `lh` <register>, <register>, <immediate>|<label-ref>:
    Loads a half (16 bits) from memory at the address which is the sum of the
    second <register> and the <immediate> or <label-ref>.

  * `lw` <register>, <register>, <immediate>|<label-ref>:
    Loads a word (32 bits) from memory at the address which is the sum of the
    second <register> and the <immediate> or <label-ref>.

  * `lbu` <register>, <register>, <immediate>|<label-ref>:
    Loads a byte from memory at the address which is the sum of the second
    <register> and the <immediate> or <label-ref>. The byte is zero extended to 32
    bits.

  * `lhu` <register>, <register>, <immediate>|<label-ref>:
    Loads a half from memory at the address which is the sum of the second
    <register> and the <immediate> or <label-ref>. The half is zero extended to 32
    bits.

  * `sb` <register>, <register>, <immediate>|<label-ref>:
    Stores a byte into memory at the address which is the sum of the second
    <register> and the <immediate> or <label-ref>.

  * `sh` <register>, <register>, <immediate>|<label-ref>:
    Stores a half into memory at the address which is the sum of the second
    <register> and the <immediate> or <label-ref>.

  * `sw` <register>, <register>, <immediate>|<label-ref>:
    Stores a word into memory at the address which is the sum of the second
    <register> and the <immediate> or <label-ref>.

These instructions are used to control the logic flow of the program:

PC-Relative addressing is used for all instructions but `jalr`. For `jalr`
absolute addressing is used.

  * `beq` <register>, <register>, <immediate>|<label-ref>:
    Branch if the <register>s are equal.

  * `bne` <register>, <register>, <immediate>|<label-ref>:
    Branch if the <register>s are not equal.

  * `blt` <register>, <register>, <immediate>|<label-ref>:
    Branch if the content of the first <register> is less than the content of
    the last <register>. The content of the <register>s are interpreted as
    signed numbers.

  * `bltu` <register>, <register>, <immediate>|<label-ref>:
    Branch if the content of the first <register> is less than the content of
    the last <register>. The content of the <register>s are interpreted as
    unsigned numbers.

  * `bge` <register>, <register>, <immediate>|<label-ref>:
    Branch if the content of the first <register> is greater than or equal to
    the content of the last <register>. The content of the <register>s are
    interpreted as signed numbers.

  * `bgeu` <register>, <register>, <immediate>|<label-ref>:
    Branch if the content of the first <register> is greater than or equal to
    the content of the last <register>. The content of the <register>s are
    interpreted as unsigned numbers.

  * `jal` <register>, <immediate>|<label-ref>:
    Jump and link to the address which is the sum of the program counter and the
    <immediate> or <label-ref>. The return address is written to the <register>.

  * `jalr` <register>, <register>, <immediate>|<label-ref>:
    Jump and link to the address which is the sum of the second <register> and
    the <immediate> or <label-ref>. The return address is written to the <register>.

These instructions cannot be categorized:

  * `lui` <register>, <immediate>|<label-ref>:
    Load upper immediate. The upper 20 bits of the <register> is set to the
    <immediate> or <label-ref>. The lower 12 bits are zero.

  * `auipc` <register>, <immediate>|<label-ref>:
    Add upper immediate to program counter. The upper 20 bits of the <immediate>
    or <label-ref> is added to the program counter and the result is written to the
    <register>.

See
[RISC-V Specification](https://www.cs.sfu.ca/~ashriram/Courses/CS295/assets/notebooks/RISCV/RISCV_CARD.pdf)
(<https://www.cs.sfu.ca/~ashriram/Courses/CS295/assets/notebooks/RISCV/RISCV_CARD.pdf>)
for details.

## SEE ALSO

assembler(1),
[RISC-V Specification](https://www.cs.sfu.ca/~ashriram/Courses/CS295/assets/notebooks/RISCV/RISCV_CARD.pdf)
(<https://www.cs.sfu.ca/~ashriram/Courses/CS295/assets/notebooks/RISCV/RISCV_CARD.pdf>)
>>>>>>> 97ae2cd7
<|MERGE_RESOLUTION|>--- conflicted
+++ resolved
@@ -89,27 +89,27 @@
         <DIRECTIVE>
 
     .text                           ; Outlines a text section spanning to the
-        <instruction>               ; end of the file
-        <instruction>
+        <INSTRUCTION>               ; end of the file
+        <INSTRUCTION>
 
 Valid assembly file that only includes a text section:
 
     .text
-        <instruction>
-        <instruction>
+        <INSTRUCTION>
+        <INSTRUCTION>
 
 Valid assembly file that implicitly defines a text section:
 
     START:
-        <instruction>
-        <instruction>
+        <INSTRUCTION>
+        <INSTRUCTION>
 
 Invalid assembly file since the data section is empty (this may be changed
 in the future):
 
     .data
     .text
-        <instruction>
+        <INSTRUCTION>
 
 Invalid assembly file since it only contains a data section:
 
@@ -147,7 +147,7 @@
 
 Operations is a definition used to describe instructions, macros and
 directives. The arguments can be immediates, registers and/or labels. The
-arguments are separated by commas (`,`) or commas with a space (`, `). The
+arguments are separated by commas (**,**) or commas with a space (**,** ). The
 operation name and arguments are separated by one or more spaces.
 
 See [INSTRUCTIONS][], [DIRECTIVES][] and [MACROS][] for details.
@@ -237,13 +237,7 @@
 
 Directives are used in data sections and always prefixed with a dot (**.**). Some
 common directives are supported and mainly the ones that can be used to store
-<<<<<<< HEAD
-data in the data section. The arguments can be either immediates or labels. The
-arguments are separated by commas (**,**) or commas with a space (**, **). The
-directive instruction and arguments are separated by one or more spaces.
-=======
 data in the data section.
->>>>>>> 97ae2cd7
 
 For some directives the argument is a string, which is delimited by quotation
 marks. Otherwise general rules apply here as well.
@@ -254,7 +248,6 @@
 
 Currently the following directives are supported:
 
-<<<<<<< HEAD
 **.byte** *register*|*label*,[*register*|*label*]...
 
 :   The registers and labels are stored as 8 bit values in memory.
@@ -293,37 +286,6 @@
 **.eqv** *label*, *immediate*
 
 :   The value of the *label* is *immediate*. A *label* emitted this way is a
-=======
-  * `.byte` <register>|<label-ref>,[<register>|<label-ref>]...:
-    The registers and labels are stored as 8 bit values in memory.
-
-  * `.half` <register>|<label-ref>,[<register>|<label-ref>]...:
-    The registers and labels are stored as 16 bit values in memory.
-
-  * `.word` <register>|<label-ref>,[<register>|<label-ref>]...:
-    The registers and labels are stored as 32 bit values in memory.
-
-  * `.dword` <register>|<label-ref>,[<register>|<label-ref>]...:
-    The registers and labels are stored as 64 bit values in memory.
-
-  * `.space` <decimal>:
-    Reserve space for data. The <decimal> denotes the space reserved in bytes.
-    It must be a decimal and cannot be negative.
-
-  * `.ascii` `"`<string>`"`:
-    The <string> is stored as consecutive 8 bit values. The <string> should only
-    contain ASCII characters. All characters are translated to their ASCII code.
-    The <string> is not null terminated.
-
-  * `.asciz` `"`<string>`"`:
-    Same as `.ascii` but the <string> is null terminated.
-
-  * `.string` `"`<string>`"`:
-    Alias for `.asciz`.
-
-  * `.eqv` <label-ref>, <immediate>:
-    The value of the <label-ref> is <immediate>. A <label-ref> emitted this way is a
->>>>>>> 97ae2cd7
     constant that is not written in memory and can be used like a immediate.
 
 These are valid directives:
@@ -355,7 +317,6 @@
 
 Currently the following macros are supported:
 
-<<<<<<< HEAD
 **srr** *register*, *register*, *immediate*
 
 :   Shift right rotate. This is implemented as a subroutine thus saving registers
@@ -390,54 +351,18 @@
 
 :   Save the content of these registers onto the stack. Requires initialization
     of the stack pointer register **sp**. Multiple registers can be specified to
-=======
-  * `srr` <register>, <register>, <immediate>:
-    Shift right rotate. This is implemented as a subroutine thus saving registers
-    is required. Saving registers is not done automatically!
-
-  * `slr` <register>, <register>, <immediate>:
-    Shift left rotate. This is implemented as a subroutine thus saving registers
-    is required. Saving registers is not done automatically!
-
-  * `li` <register>, <immediate>|<label-ref>:
-    Load immediate. <register> is set to the <immediate> or <label-ref>.
-
-  * `la` <register>, <immediate>|<label-ref>:
-    Load address. <register> is set to either the <immediate> or the address of
-    the <label-ref>.
-
-  * `call` <immediate>|<label-ref>:
-    Jump to a far-away label and handle it as a subroutine. The return address
-    is written to register `ra`. Returning is possible by using the macro `ret`
-    or by the equivalent `jal` instruction.
-
-  * `tail` <immediate>|<label-ref>:
-    Jump to a far-away label. The return address is voided. Returning is not
-    possible.
-
-  * `push` <register>, [<register>]...:
-    Save the content of these registers onto the stack. Requires initialization
-    of the stack pointer register `sp`. Multiple registers can be specified to
->>>>>>> 97ae2cd7
     reduce the subtraction overhead. The registers are saved in the given order.
     The first register is saved at the bottom, the last register at the top of
     stack.
 
-<<<<<<< HEAD
 **pop** *register*, [*register*]...
 
 :   Load the content of the stack into the registers. Requires initialization
     of the stack pointer register **sp**. Multiple registers can be specified to
-=======
-  * `pop` <register>, [<register>]...:
-    Load the content of the stack into the registers. Requires initialization
-    of the stack pointer register `sp`. Multiple registers can be specified to
->>>>>>> 97ae2cd7
     reduce the addition overhead. The content is loaded into the registers in
     the given order. The first register receives the content of the top of
     stack, the last register of the bottom.
 
-<<<<<<< HEAD
 **rep** *decimal*, *instruction*|*macro*
 
 :   Repeat the *instruction* or *macro* *decimal* times. The decimal must be
@@ -755,274 +680,4 @@
 [assembler(1)], [RISC-V Shortened Spec][]
 
 [assembler(1)]: /assembler.1.pdf
-[RISC-V Shortened Spec]: https://www.cs.sfu.ca/ashriram/Courses/CS295/assets/notebooks/RISCV/RISCV_CARD.pdf
-=======
-  * `rep` <decimal>, <instruction>|<macro>:
-    Repeat the <instruction> or <macro> <decimal> times. The decimal must be
-    positive and greater than 0. Repeats cannot be nested, meaning a repeat
-    cannot contain a repeat.
-
-  * `mv` <register>, <register>:
-    Copies the content of the latter register into the former register. This is
-    mapped to either the instruction `addi` or `add`.
-
-  * `nop`:
-    No operation. It does not do anything. This is mapped to either the
-    instruction `addi zero, zero, 0` or `add zero, zero, zero`.
-
-  * `ret`:
-    Used to return from a subroutine. This is mapped to the instruction
-    `jalr zero, ra, 0`.
-
-  * `j` <immediate>|<label-ref>:
-    Jump to the <label-ref> or <immediate>. This is mapped to the instruction
-    `jal zero,` <offset>.
-
-  * `jal` <immediate>|<label-ref>:
-    Jump and link to the <label-ref> or <immediate>. This is mapped to the
-    instruction `jal ra,` <offset>.
-
-  * `jr` <register>:
-    Jump to the address in the <register>. This is mapped to the instruction
-    `jalr zero,` <register>`, 0`.
-
-  * `jalr` <register>:
-    Jump and link to the address in the <register>. This is mapped to the
-    instruction `jalr ra,` <register>`, 0`.
-
-See
-[RISC-V Specification](https://www.cs.sfu.ca/~ashriram/Courses/CS295/assets/notebooks/RISCV/RISCV_CARD.pdf)
-(<https://www.cs.sfu.ca/~ashriram/Courses/CS295/assets/notebooks/RISCV/RISCV_CARD.pdf>)
-for details.
-
-## INSTRUCTIONS
-
-An instruction is machine code in human-readable form. The syntax is similiar to
-[MACROS][]. All instructions of the RV32I and RV32M extensions are supported.
-
-The first register for instructions that have them is always the register that
-is written to. A limitation to that rule are branch instructions.
-
-These instructions are used to perform arithmetical, logical and shift
-operations with registers:
-
-  * `add` <register>, <register>, <register>:
-    Addition of the two latter <register>s.
-
-  * `sub` <register>, <register>, <register>:
-    Subtraction. The minuend is the content of the second <register>, the
-    subtrahend is the content of the last <register>.
-
-  * `xor` <register>, <register>, <register>:
-    Logical bitwise exclusive or of the second and third <register>.
-
-  * `or` <register>, <register>, <register>:
-    Logical bitwise or of the second and third <register>.
-
-  * `and` <register>, <register>, <register>:
-    Logical bitwise or of the second and third <register>.
-
-  * `sll` <register>, <register>, <register>:
-    Logical left shift of the second <register> by the third <register>.
-
-  * `srl` <register>, <register>, <register>:
-    Logical right shift of the second <register> by the third <register>.
-
-  * `sra` <register>, <register>, <register>:
-    Arithmetical right shift of the second <register> by the third <register>.
-
-  * `slt` <register>, <register>, <register>:
-    The first <register> is set to one (1), if the second <register> is less
-    than the last <register>.
-
-  * `sltu` <register>, <register>, <register>:
-    The first <register> is set to one (1), if the second <register> is less
-    than the last <register>. The content of the <register>s compared are
-    interpreted as unsigned numbers.
-
-  * `xnor` <register>, <register>, <register>:
-    Logical bitwise negated exclusive or of the second and third <register>.
-    Note that this is not defined in the RISC-V standard.
-
-  * `equal` <register>, <register>, <register>:
-    Compares the second and third <register>s and sets the first <register> to
-    one (1), if they are equal. Note that this is not defined in the RISC-V
-    standard.
-
-  * `mul` <register>, <register>, <register>:
-    Multiplication of the second and third <register>. The first <register> is
-    set to the lower 32 bits of the result.
-
-  * `mulh` <register>, <register>, <register>:
-    High Multiplication of the second and third <register>. The first <register>
-    is set to the higher 32 bits of the result. The content of both <register>s
-    is interpreted as signed numbers.
-
-  * `mulhu` <register>, <register>, <register>:
-    High Multiplication of the second and third <register>. The first <register>
-    is set to the higher 32 bits of the result. The content of both <register>s
-    is interpreted as unsigned numbers.
-
-  * `mulhsu` <register>, <register>, <register>:
-    High Multiplication of the second and third <register>. The first <register>
-    is set to the higher 32 bits of the result. The content of the second
-    <register> is interpreted as a signed number, the content of the third
-    <register> is interpreted as a unsigned number.
-
-  * `div` <register>, <register>, <register>:
-    Division of the second and third <register>s. The second <register> is the
-    dividend and the third <register> is the divisor. The content of both
-    <register>s are interpreted as signed numbers.
-
-  * `divu` <register>, <register>, <register>:
-    Division of the second and third <register>s. The second <register> is the
-    dividend and the third <register> is the divisor. The content of both
-    <register>s are interpreted as unsigned numbers.
-
-  * `rem` <register>, <register>, <register>:
-    Modulo operation of the second and third <register>s. The second <register>
-    is the dividend and the third <register> is the divisor. The content of both
-    <register>s are interpreted as signed numbers.
-
-  * `remu` <register>, <register>, <register>:
-    Modulo operation of the second and third <register>s. The second <register>
-    is the dividend and the third <register> is the divisor. The content of both
-    <register>s are interpreted as unsigned numbers.
-
-These instructions are used to perform arithmetical, logical and shift
-operations with immediates:
-
-Shift operations can only take 4 bit immediates.
-
-Note that some instructions cannot use labels. This is WIP.
-
-  * `addi` <register>, <register>, <immediate>|<label-ref>:
-    Addition of the second <register> and the <immediate> or <label-ref>.
-
-  * `xori` <register>, <register>, <immediate>:
-    Logical bitwise exclusive or of the second <register> and the <immediate>.
-
-  * `ori` <register>, <register>, <immediate>:
-    Logical bitwise or of the second <register> and the <immediate>.
-
-  * `andi` <register>, <register>, <immediate>:
-    Logical bitwise or of the second <register> and the <immediate>.
-
-  * `slli` <register>, <register>, <immediate>|<label-ref>:
-    Logical left shift of the second <register> by the <immediate> or <label-ref>.
-
-  * `srli` <register>, <register>, <immediate>|<label-ref>:
-    Logical right shift of the second <register> by the <immediate> or <label-ref>.
-
-  * `srai` <register>, <register>, <immediate>|<label-ref>:
-    Arithmetical right shift of the second <register> by the <immediate> or
-    <label-ref>.
-
-  * `slti` <register>, <register>, <immediate>:
-    The first <register> is set to one (1), if the second <register> is less
-    than the <immediate>.
-
-  * `sltiu` <register>, <register>, <immediate>:
-    The first <register> is set to one (1), if the second <register> is less
-    than the <immediate>. The content of the <register>s compared are
-    interpreted as unsigned numbers.
-
-These instructions are used to manipulate memory content:
-
-The target byte and half are always the LSBs of the target register.
-
-  * `lb` <register>, <register>, <immediate>|<label-ref>:
-    Loads a byte from memory at the address which is the sum of the second
-    <register> and the <immediate> or <label-ref>.
-
-  * `lh` <register>, <register>, <immediate>|<label-ref>:
-    Loads a half (16 bits) from memory at the address which is the sum of the
-    second <register> and the <immediate> or <label-ref>.
-
-  * `lw` <register>, <register>, <immediate>|<label-ref>:
-    Loads a word (32 bits) from memory at the address which is the sum of the
-    second <register> and the <immediate> or <label-ref>.
-
-  * `lbu` <register>, <register>, <immediate>|<label-ref>:
-    Loads a byte from memory at the address which is the sum of the second
-    <register> and the <immediate> or <label-ref>. The byte is zero extended to 32
-    bits.
-
-  * `lhu` <register>, <register>, <immediate>|<label-ref>:
-    Loads a half from memory at the address which is the sum of the second
-    <register> and the <immediate> or <label-ref>. The half is zero extended to 32
-    bits.
-
-  * `sb` <register>, <register>, <immediate>|<label-ref>:
-    Stores a byte into memory at the address which is the sum of the second
-    <register> and the <immediate> or <label-ref>.
-
-  * `sh` <register>, <register>, <immediate>|<label-ref>:
-    Stores a half into memory at the address which is the sum of the second
-    <register> and the <immediate> or <label-ref>.
-
-  * `sw` <register>, <register>, <immediate>|<label-ref>:
-    Stores a word into memory at the address which is the sum of the second
-    <register> and the <immediate> or <label-ref>.
-
-These instructions are used to control the logic flow of the program:
-
-PC-Relative addressing is used for all instructions but `jalr`. For `jalr`
-absolute addressing is used.
-
-  * `beq` <register>, <register>, <immediate>|<label-ref>:
-    Branch if the <register>s are equal.
-
-  * `bne` <register>, <register>, <immediate>|<label-ref>:
-    Branch if the <register>s are not equal.
-
-  * `blt` <register>, <register>, <immediate>|<label-ref>:
-    Branch if the content of the first <register> is less than the content of
-    the last <register>. The content of the <register>s are interpreted as
-    signed numbers.
-
-  * `bltu` <register>, <register>, <immediate>|<label-ref>:
-    Branch if the content of the first <register> is less than the content of
-    the last <register>. The content of the <register>s are interpreted as
-    unsigned numbers.
-
-  * `bge` <register>, <register>, <immediate>|<label-ref>:
-    Branch if the content of the first <register> is greater than or equal to
-    the content of the last <register>. The content of the <register>s are
-    interpreted as signed numbers.
-
-  * `bgeu` <register>, <register>, <immediate>|<label-ref>:
-    Branch if the content of the first <register> is greater than or equal to
-    the content of the last <register>. The content of the <register>s are
-    interpreted as unsigned numbers.
-
-  * `jal` <register>, <immediate>|<label-ref>:
-    Jump and link to the address which is the sum of the program counter and the
-    <immediate> or <label-ref>. The return address is written to the <register>.
-
-  * `jalr` <register>, <register>, <immediate>|<label-ref>:
-    Jump and link to the address which is the sum of the second <register> and
-    the <immediate> or <label-ref>. The return address is written to the <register>.
-
-These instructions cannot be categorized:
-
-  * `lui` <register>, <immediate>|<label-ref>:
-    Load upper immediate. The upper 20 bits of the <register> is set to the
-    <immediate> or <label-ref>. The lower 12 bits are zero.
-
-  * `auipc` <register>, <immediate>|<label-ref>:
-    Add upper immediate to program counter. The upper 20 bits of the <immediate>
-    or <label-ref> is added to the program counter and the result is written to the
-    <register>.
-
-See
-[RISC-V Specification](https://www.cs.sfu.ca/~ashriram/Courses/CS295/assets/notebooks/RISCV/RISCV_CARD.pdf)
-(<https://www.cs.sfu.ca/~ashriram/Courses/CS295/assets/notebooks/RISCV/RISCV_CARD.pdf>)
-for details.
-
-## SEE ALSO
-
-assembler(1),
-[RISC-V Specification](https://www.cs.sfu.ca/~ashriram/Courses/CS295/assets/notebooks/RISCV/RISCV_CARD.pdf)
-(<https://www.cs.sfu.ca/~ashriram/Courses/CS295/assets/notebooks/RISCV/RISCV_CARD.pdf>)
->>>>>>> 97ae2cd7
+[RISC-V Shortened Spec]: https://www.cs.sfu.ca/ashriram/Courses/CS295/assets/notebooks/RISCV/RISCV_CARD.pdf