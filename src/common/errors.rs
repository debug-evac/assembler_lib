--- conflicted
+++ resolved
@@ -9,12 +9,10 @@
 //
 // This module defines errors that are used across the modules.
 
-<<<<<<< HEAD
-use std::num::TryFromIntError;
-=======
 #[cfg(feature = "python_lib")]
 use pyo3::{PyErr, exceptions::PyRuntimeError};
->>>>>>> 0d746bec
+
+use std::num::TryFromIntError;
 
 use crate::common::LabelElem;
 use crate::common::MacroInstr;
@@ -203,38 +201,37 @@
     }
 }
 
-<<<<<<< HEAD
-pub enum ParserError {
-    NoTextSection,
-    CommonError(CommonError)
-}
-
-impl ParserError {
-    pub fn get_nom_err_text(&self) -> &'static str {
-        match self {
-            ParserError::NoTextSection => "Specified .data section without .text section!",
-            ParserError::CommonError(_) => "Label is already defined!",
-        }
-    }
-}
-
-impl From<CommonError> for ParserError {
-    fn from(value: CommonError) -> Self {
-        ParserError::CommonError(value)
-    }
-}
-
-impl std::fmt::Display for ParserError {
-    fn fmt(&self, f: &mut std::fmt::Formatter<'_>) -> std::fmt::Result {
-        match self {
-            ParserError::NoTextSection => write!(f, "Specified .data section without .text section!"),
-            ParserError::CommonError(com_err) => write!(f, "{com_err}"),
-        }
-=======
 #[cfg(feature = "python_lib")]
 impl std::convert::From<LibraryError> for PyErr {
     fn from(err: LibraryError) -> PyErr {
         PyRuntimeError::new_err(err.to_string())
->>>>>>> 0d746bec
+    }
+}
+pub enum ParserError {
+    NoTextSection,
+    CommonError(CommonError)
+}
+
+impl ParserError {
+    pub fn get_nom_err_text(&self) -> &'static str {
+        match self {
+            ParserError::NoTextSection => "Specified .data section without .text section!",
+            ParserError::CommonError(_) => "Label is already defined!",
+        }
+    }
+}
+
+impl From<CommonError> for ParserError {
+    fn from(value: CommonError) -> Self {
+        ParserError::CommonError(value)
+    }
+}
+
+impl std::fmt::Display for ParserError {
+    fn fmt(&self, f: &mut std::fmt::Formatter<'_>) -> std::fmt::Result {
+        match self {
+            ParserError::NoTextSection => write!(f, "Specified .data section without .text section!"),
+            ParserError::CommonError(com_err) => write!(f, "{com_err}"),
+        }
     }
 }