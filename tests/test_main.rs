--- conflicted
+++ resolved
@@ -655,24 +655,12 @@
             0b00_00000_11001_00110_00000_11000_10011, // lui - addi
             0b00_00000_00000_00000_00000_00011_01111
         ]);
-<<<<<<< HEAD
-        data_vec.push(28); // was 24
-=======
-        data_vec.push(44); // was 24
->>>>>>> d8628393
+        data_vec.push(48);
     }
 
     #[cfg(not(feature = "raw_nop"))] {
         instr_vec = Vec::from([
-<<<<<<< HEAD
             0b00_00000_00000_00000_00100_01001_10111, // Lui - sp init
-            0b00_11000_00000_00000_00000_01000_10011,
-            0b00_00000_00000_00000_00100_10100_10111,
-            0b10_11101_11000_00101_00000_10100_10011,
-            0b00_00000_00000_00000_00000_00011_01111
-        ]);
-        data_vec.push(16); // was 12
-=======
             0b00_11000_00000_00000_00000_01000_10011, // addi
             0b00_00000_00000_00000_00100_10100_10111, // la
             0b10_11101_11000_00101_00000_10100_10011, // la
@@ -680,8 +668,7 @@
             0b00_00000_11001_00110_00000_11000_10011, // lui - addi
             0b00_00000_00000_00000_00000_00011_01111  // j GETIT
         ]);
-        data_vec.push(20); // was 12
->>>>>>> d8628393
+        data_vec.push(24);
     }
 
     let mut output_data_str = "DEPTH = 1024;\nWIDTH = 32;\nADDRESS_RADIX = DEC;\nDATA_RADIX = BIN;\nCONTENT\nBEGIN\n".to_string();
@@ -818,7 +805,7 @@
     let mut cmd = Command::cargo_bin("assembler")?;
 
     cmd.arg("-i").arg(input.path()).arg("-o").arg(output_path.path())
-        .arg("-f").arg("mif").arg("--width").arg("8");
+        .arg("-f").arg("mif").arg("--width").arg("8").arg("--no-sp-init");
     cmd.assert()
         .success()
         .stdout(predicate::str::is_empty());
@@ -925,7 +912,7 @@
     let mut cmd = Command::cargo_bin("assembler")?;
 
     cmd.arg("-i").arg(input.path()).arg("-o").arg(output_path.path())
-        .arg("-f").arg("mif").arg("--width").arg("8");
+        .arg("-f").arg("mif").arg("--width").arg("8").arg("--no-sp-init");
     cmd.assert()
         .success()
         .stdout(predicate::str::is_empty());
